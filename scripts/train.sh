#!/bin/bash

ROBOT=husky_oru
DATASET=robingas
INPUT_TYPE=rgb
ONLY_FRONT_CAM=True
DEBUG=False
VIS=False
BSZ=64

WEIGHTS=$HOME/workspaces/traversability_ws/src/monoforce/config/weights/lss/lss_${DATASET}_${ROBOT}.pt

source /home/$USER/workspaces/traversability_ws/devel/setup.bash

./train --bsz $BSZ --nworkers 2 --nepochs 200 --lr 0.001 --weight_decay 1e-7 \
        --debug $DEBUG --vis $VIS \
        --geom_hm_weight 1.0 --terrain_hm_weight 100.0 --hdiff_weight 1e-6 \
        --dataset $DATASET \
        --input_type $INPUT_TYPE \
        --robot $ROBOT \
        --dphys_cfg_path ../config/dphys_cfg.yaml \
        --lss_cfg_path ../config/lss_cfg_$ROBOT.yaml \
<<<<<<< HEAD
        --only_front_cam ${ONLY_FRONT_CAM} \
        --pretrained_model_path ${WEIGHTS}
=======
	      --only_front_cam ${ONLY_FRONT_CAM}
#        --pretrained_model_path ${WEIGHTS}
>>>>>>> d870005c
<|MERGE_RESOLUTION|>--- conflicted
+++ resolved
@@ -20,10 +20,5 @@
         --robot $ROBOT \
         --dphys_cfg_path ../config/dphys_cfg.yaml \
         --lss_cfg_path ../config/lss_cfg_$ROBOT.yaml \
-<<<<<<< HEAD
         --only_front_cam ${ONLY_FRONT_CAM} \
         --pretrained_model_path ${WEIGHTS}
-=======
-	      --only_front_cam ${ONLY_FRONT_CAM}
-#        --pretrained_model_path ${WEIGHTS}
->>>>>>> d870005c
