--- conflicted
+++ resolved
@@ -101,13 +101,8 @@
     cfg.d_min = 0.6
     cfg.d_max = 6.4
     cfg.grid_res = 0.1
-<<<<<<< HEAD
     cfg.h_max = 1.0
     cfg.device = torch.device('cuda')
-=======
-    cfg.h_max = 0.3
-    cfg.device = torch.device('cuda:0')
->>>>>>> 31d9b7d2
 
     grid_conf = {
         'xbound': [-cfg.d_max, cfg.d_max, cfg.grid_res],
