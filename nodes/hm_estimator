--- conflicted
+++ resolved
@@ -7,10 +7,6 @@
 from grid_map_msgs.msg import GridMap
 from monoforce.config import Config
 from monoforce.ros import height_map_to_point_cloud_msg, height_map_to_gridmap_msg
-<<<<<<< HEAD
-from monoforce.utils import normalize, read_yaml
-=======
->>>>>>> b8d63748
 from monoforce.cloudproc import estimate_heightmap, filter_grid, filter_range
 from monoforce.utils import position
 from ros_numpy import numpify, msgify
@@ -119,12 +115,8 @@
                                                      timeout=rospy.Duration(0.5))
             except (tf2_ros.LookupException, tf2_ros.ConnectivityException, tf2_ros.ExtrapolationException):
                 rospy.logwarn('Could not get transform from %s to %s' % (msg.header.frame_id, self.robot_frame))
-<<<<<<< HEAD
-                return
-=======
                 return None
 
->>>>>>> b8d63748
             Tr = numpify(tf.transform).reshape((4, 4))
             points = np.matmul(Tr[:3, :3], points.T).T + Tr[:3, 3]
             all_points.append(points)
